import cloudpickle
import uvicorn
import argparse
import base64
import os
import sys
import inspect
import traceback
from types import GeneratorType
from lazyllm import kwargs, package
from lazyllm import FastapiApp, globals, decode_request, LOG
import pickle
import codecs
import asyncio
from functools import partial
<<<<<<< HEAD
from fastapi.openapi.utils import get_openapi
=======
import zlib
>>>>>>> 61049f0e

from fastapi import FastAPI, Request
from starlette.responses import JSONResponse
from starlette.middleware.exceptions import ExceptionMiddleware
from fastapi.responses import Response, StreamingResponse
import requests


# TODO(sunxiaoye): delete in the future
lazyllm_module_dir = os.path.abspath(__file__)
for _ in range(5):
    lazyllm_module_dir = os.path.dirname(lazyllm_module_dir)
sys.path.append(lazyllm_module_dir)

parser = argparse.ArgumentParser()
parser.add_argument("--open_ip", type=str, default="0.0.0.0",
                    help="IP: Receive for Client")
parser.add_argument("--open_port", type=int, default=17782,
                    help="Port: Receive for Client")
parser.add_argument("--function", required=True)
parser.add_argument("--before_function")
parser.add_argument("--after_function")
parser.add_argument("--pythonpath")
args = parser.parse_args()

async def general_exception_handler(request: Request, e: Exception):
    import traceback
    LOG.error(
        f"Unhandled exception: {str(e)}\n{traceback.format_exc()}"
    )
    return JSONResponse(
        status_code=500,
        content={"code": 500, "msg": str(e)},
    )
    
def load_func(f):
    return cloudpickle.loads(zlib.decompress(base64.b64decode(f.encode('utf-8'))))

if args.pythonpath:
    sys.path.append(args.pythonpath)

func = load_func(args.function)
if args.before_function:
    before_func = load_func(args.before_function)
if args.after_function:
    after_func = load_func(args.after_function)


app = FastAPI()
app.add_middleware(ExceptionMiddleware, handlers={Exception: general_exception_handler})
FastapiApp.update()

async def async_wrapper(func, *args, **kwargs):
    loop = asyncio.get_running_loop()

    def impl(func, sid, global_data, *args, **kw):
        globals._init_sid(sid)
        globals._update(global_data)
        return func(*args, **kw)

    result = await loop.run_in_executor(None, partial(impl, func, globals._sid, globals._data, *args, **kwargs))
    return result

@app.post("/generate")
async def generate(request: Request): # noqa C901
    try:
        globals._init_sid(decode_request(request.headers.get('Session-ID')))
        globals._update(decode_request(request.headers.get('Global-Parameters')))
        input, kw = (await request.json()), {}
        try:
            input, kw = decode_request(input)
        except Exception: pass
        origin = input

        if args.before_function:
            assert (callable(before_func)), 'before_func must be callable'
            r = inspect.getfullargspec(before_func)
            if isinstance(input, kwargs) or (
                    isinstance(input, dict) and set(r.args[1:] if r.args[0] == 'self' else r.args) == set(input.keys())):
                assert len(kw) == 0, 'Cannot provide kwargs-input and kwargs at the same time'
                input = before_func(**input)
            else:
                input = func(*input, **kw) if isinstance(input, package) else before_func(input, **kw)
                kw = {}
        if isinstance(input, kwargs):
            kw.update(input)
            ags = ()
        else:
            ags = input if isinstance(input, package) else (input,)
        output = await async_wrapper(func, *ags, **kw)

        def impl(o):
            return codecs.encode(pickle.dumps(o), 'base64')

        if isinstance(output, GeneratorType):
            def generate_stream():
                for o in output:
                    yield impl(o)
            return StreamingResponse(generate_stream(), media_type='text_plain')
        elif args.after_function:
            assert (callable(after_func)), 'after_func must be callable'
            r = inspect.getfullargspec(after_func)
            assert len(r.args) > 0 and r.varargs is None and r.varkw is None
            # TODO(wangzhihong): specify functor and real function
            new_args = r.args[1:] if r.args[0] == 'self' else r.args
            if len(new_args) == 1:
                output = after_func(output) if len(r.kwonlyargs) == 0 else \
                    after_func(output, **{r.kwonlyargs[0]: origin})
            elif len(new_args) == 2:
                output = after_func(output, origin)
        return Response(content=impl(output))
    except requests.RequestException as e:
        return Response(content=f'{str(e)}', status_code=500)
    except Exception as e:
        return Response(content=f'{str(e)}\n--- traceback ---\n{traceback.format_exc()}', status_code=500)
    finally:
        globals.clear()


def find_services(cls):
    if '__relay_services__' not in dir(cls): return
    if '__relay_services__' in cls.__dict__:
        for (method, path), (name, kw) in cls.__relay_services__.items():
            if getattr(func.__class__, name) is getattr(cls, name):
                if path:
                    getattr(app, method)(path, **kw)(getattr(func, name))
                else:
                    getattr(app, method)(**kw)(getattr(func, name))

    for base in cls.__bases__:
        find_services(base)

find_services(func.__class__)


def custom_openapi():
    if app.openapi_schema:
        return app.openapi_schema

    openapi_schema = get_openapi(
        title="LazyLLM FastAPI",
        version="1.0.0",
        description="",
        routes=app.routes,
    )
    openapi_schema.setdefault("components", {})
    openapi_schema["components"].setdefault("securitySchemes", {})
    openapi_schema["components"]["securitySchemes"]["bearerAuth"] = {
        "type": "http",
        "scheme": "bearer"
    }

    for path_item in openapi_schema["paths"].values():
        for operation in path_item.values():
            security = operation.setdefault("security", [])
            if {"bearerAuth": []} not in security:
                security.append({"bearerAuth": []})

    app.openapi_schema = openapi_schema
    return app.openapi_schema

ENABLE_BEARER_AUTH = os.environ.get("ENABLE_BEARER_AUTH", "false").lower() == "true"

if ENABLE_BEARER_AUTH:
    app.openapi = custom_openapi

if __name__ == "__main__":
    uvicorn.run(app, host=args.open_ip, port=args.open_port)<|MERGE_RESOLUTION|>--- conflicted
+++ resolved
@@ -13,11 +13,8 @@
 import codecs
 import asyncio
 from functools import partial
-<<<<<<< HEAD
 from fastapi.openapi.utils import get_openapi
-=======
 import zlib
->>>>>>> 61049f0e
 
 from fastapi import FastAPI, Request
 from starlette.responses import JSONResponse
