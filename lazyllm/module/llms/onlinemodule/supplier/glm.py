import json
import os
import uuid
import requests
from typing import Tuple, List, Dict, Union
from urllib.parse import urljoin
import lazyllm
from ..base import OnlineChatModuleBase, OnlineEmbeddingModuleBase, OnlineMultiModalBase
from ..fileHandler import FileHandlerBase
from lazyllm.thirdparty import zhipuai
from lazyllm.components.utils.file_operate import bytes_to_file
from lazyllm.components.formatter import encode_query_with_filepaths


class GLMModule(OnlineChatModuleBase, FileHandlerBase):
    TRAINABLE_MODEL_LIST = ['chatglm3-6b', 'chatglm_12b', 'chatglm_32b', 'chatglm_66b', 'chatglm_130b']
    MODEL_NAME = 'glm-4'

    def __init__(self, base_url: str = 'https://open.bigmodel.cn/api/paas/v4/', model: str = None,
                 api_key: str = None, stream: str = True, return_trace: bool = False, **kwargs):
        OnlineChatModuleBase.__init__(self, model_series='GLM', api_key=api_key or lazyllm.config['glm_api_key'],
                                      model_name=model or lazyllm.config['glm_model_name'] or GLMModule.MODEL_NAME,
                                      base_url=base_url, stream=stream, return_trace=return_trace, **kwargs)
        FileHandlerBase.__init__(self)
        self.default_train_data = {
            'model': None,
            'training_file': None,
            'validation_file': None,
            'extra_hyperparameters': {
                'fine_tuning_method': None,  # lora\full, default: lora,
                'fine_tuning_parameters': {
                    'max_sequence_length': None  # [1, 8192](int), default: 8192
                }
            },
            'hyperparameters': {
                'learning_rate_multiplier': 0.01,  # (0,5] , default: 1.0
                'batch_size': None,  # [1, 32], default: 8
                'n_epochs': 1,  # [1, 10], default: 3
            },
            'suffix': None,
            'request_id': None
        }
        self.fine_tuning_job_id = None

    def _get_system_prompt(self):
        return ('You are ChatGLM, an AI assistant developed based on a language model trained by Zhipu AI. '
                'Your task is to provide appropriate responses and support for user\'s questions and requests.')

    def _get_models_list(self):
        return ['glm-4', 'glm-4v', 'glm-3-turbo', 'chatglm-turbo', 'cogview-3', 'embedding-2', 'text-embedding']

    def _convert_file_format(self, filepath: str) -> str:
        with open(filepath, 'r', encoding='utf-8') as fr:
            dataset = [json.loads(line) for line in fr]

        json_strs = []
        for ex in dataset:
            lineEx = {'messages': []}
            messages = ex.get('messages', [])
            for message in messages:
                role = message.get('role', '')
                content = message.get('content', '')
                if role in ['system', 'user', 'assistant']:
                    lineEx['messages'].append({'role': role, 'content': content})
            json_strs.append(json.dumps(lineEx, ensure_ascii=False))

        return '\n'.join(json_strs)

    def _upload_train_file(self, train_file):
        headers = {
            'Authorization': 'Bearer ' + self._api_key
        }

        url = urljoin(self._base_url, 'files')
        self.get_finetune_data(train_file)

        file_object = {
            'purpose': (None, 'fine-tune', None),
            'file': (os.path.basename(train_file), self._dataHandler, 'application/json')
        }

        with requests.post(url, headers=headers, files=file_object) as r:
            if r.status_code != 200:
                raise requests.RequestException('\n'.join([c.decode('utf-8') for c in r.iter_content(None)]))

            # delete temporary training file
            self._dataHandler.close()
            return r.json()['id']

    def _update_kw(self, data, normal_config):
        cur_data = self.default_train_data.copy()
        cur_data.update(data)

        cur_data['extra_hyperparameters']['fine_tuning_method'] = normal_config['finetuning_type'].strip().lower()
        cur_data['extra_hyperparameters']['fine_tuning_parameters']['max_sequence_length'] = normal_config['cutoff_len']
        cur_data['hyperparameters']['learning_rate_multiplier'] = normal_config['learning_rate']
        cur_data['hyperparameters']['batch_size'] = normal_config['batch_size']
        cur_data['hyperparameters']['n_epochs'] = normal_config['num_epochs']
        cur_data['suffix'] = str(uuid.uuid4())[:7]
        return cur_data

    def _create_finetuning_job(self, train_model, train_file_id, **kw) -> Tuple[str, str]:
        url = urljoin(self._base_url, 'fine_tuning/jobs')
        headers = {
            'Content-Type': 'application/json',
            'Authorization': f'Bearer {self._api_key}',
        }
        data = {
            'model': train_model,
            'training_file': train_file_id
        }
        if len(kw) > 0:
            if 'finetuning_type' in kw:
                data = self._update_kw(data, kw)
            else:
                data.update(kw)

        with requests.post(url, headers=headers, json=data) as r:
            if r.status_code != 200:
                raise requests.RequestException('\n'.join([c.decode('utf-8') for c in r.iter_content(None)]))

            fine_tuning_job_id = r.json()['id']
            self.fine_tuning_job_id = fine_tuning_job_id
            status = self._status_mapping(r.json()['status'])
            return (fine_tuning_job_id, status)

    def _cancel_finetuning_job(self, fine_tuning_job_id=None):
        if not fine_tuning_job_id and not self.fine_tuning_job_id:
            return 'Invalid'
        job_id = fine_tuning_job_id if fine_tuning_job_id else self.fine_tuning_job_id
        fine_tune_url = os.path.join(self._base_url, f'fine_tuning/jobs/{job_id}/cancel')
        headers = {
            'Content-Type': 'application/json',
            'Authorization': f'Bearer {self._api_key}',
        }
        with requests.post(fine_tune_url, headers=headers) as r:
            if r.status_code != 200:
                raise requests.RequestException('\n'.join([c.decode('utf-8') for c in r.iter_content(None)]))
        status = r.json()['status']
        if status == 'cancelled':
            return 'Cancelled'
        else:
            return f'JOB {job_id} status: {status}'

    def _query_finetuned_jobs(self):
        fine_tune_url = os.path.join(self._base_url, 'fine_tuning/jobs/')
        headers = {
            'Authorization': f'Bearer {self._api_key}'
        }
        with requests.get(fine_tune_url, headers=headers) as r:
            if r.status_code != 200:
                raise requests.RequestException('\n'.join([c.decode('utf-8') for c in r.iter_content(None)]))
        return r.json()

    def _get_finetuned_model_names(self) -> Tuple[List[Tuple[str, str]], List[Tuple[str, str]]]:
        model_data = self._query_finetuned_jobs()
        res = list()
        for model in model_data['data']:
            res.append([model['id'], model['fine_tuned_model'], self._status_mapping(model['status'])])
        return res

    def _status_mapping(self, status):
        if status == 'succeeded':
            return 'Done'
        elif status == 'failed':
            return 'Failed'
        elif status == 'cancelled':
            return 'Cancelled'
        elif status == 'running':
            return 'Running'
        else:  # create, validating_files, queued
            return 'Pending'

    def _query_job_status(self, fine_tuning_job_id=None):
        if not fine_tuning_job_id and not self.fine_tuning_job_id:
            raise RuntimeError('No job ID specified. Please ensure that a valid "fine_tuning_job_id" is '
                               'provided as an argument or started a training job.')
        job_id = fine_tuning_job_id if fine_tuning_job_id else self.fine_tuning_job_id
        _, status = self._query_finetuning_job(job_id)
        return self._status_mapping(status)

    def _get_log(self, fine_tuning_job_id=None):
        if not fine_tuning_job_id and not self.fine_tuning_job_id:
            raise RuntimeError('No job ID specified. Please ensure that a valid "fine_tuning_job_id" is '
                               'provided as an argument or started a training job.')
        job_id = fine_tuning_job_id if fine_tuning_job_id else self.fine_tuning_job_id
        fine_tune_url = os.path.join(self._base_url, f'fine_tuning/jobs/{job_id}/events')
        headers = {
            'Authorization': f'Bearer {self._api_key}'
        }
        with requests.get(fine_tune_url, headers=headers) as r:
            if r.status_code != 200:
                raise requests.RequestException('\n'.join([c.decode('utf-8') for c in r.iter_content(None)]))
        return job_id, r.json()

    def _get_curr_job_model_id(self):
        if not self.fine_tuning_job_id:
            return None, None
        model_id, _ = self._query_finetuning_job(self.fine_tuning_job_id)
        return self.fine_tuning_job_id, model_id

    def _query_finetuning_job_info(self, fine_tuning_job_id):
        fine_tune_url = os.path.join(self._base_url, f'fine_tuning/jobs/{fine_tuning_job_id}')
        headers = {
            'Authorization': f'Bearer {self._api_key}'
        }
        with requests.get(fine_tune_url, headers=headers) as r:
            if r.status_code != 200:
                raise requests.RequestException('\n'.join([c.decode('utf-8') for c in r.iter_content(None)]))
        return r.json()

    def _query_finetuning_job(self, fine_tuning_job_id) -> Tuple[str, str]:
        info = self._query_finetuning_job_info(fine_tuning_job_id)
        status = info['status']
        fine_tuned_model = info['fine_tuned_model'] if 'fine_tuned_model' in info else None
        return (fine_tuned_model, status)

    def _query_finetuning_cost(self, fine_tuning_job_id):
        info = self._query_finetuning_job_info(fine_tuning_job_id)
        if 'trained_tokens' in info and info['trained_tokens']:
            return info['trained_tokens']
        else:
            return None

    def _create_deployment(self) -> Tuple[str]:
        return (self._model_name, 'RUNNING')

    def _query_deployment(self, deployment_id) -> str:
        return 'RUNNING'


class GLMEmbedding(OnlineEmbeddingModuleBase):
    def __init__(self,
                 embed_url: str = 'https://open.bigmodel.cn/api/paas/v4/embeddings',
                 embed_model_name: str = 'embedding-2',
                 api_key: str = None,
                 batch_size: int = 16,
                 **kw):
<<<<<<< HEAD
        super().__init__("GLM", embed_url, api_key or lazyllm.config["glm_api_key"], embed_model_name,
                         batch_size=batch_size, **kw)
=======
        super().__init__('GLM', embed_url, api_key or lazyllm.config['glm_api_key'], embed_model_name, **kw)
>>>>>>> 6755ffb2

class GLMReranking(OnlineEmbeddingModuleBase):

    def __init__(self,
                 embed_url: str = 'https://open.bigmodel.cn/api/paas/v4/rerank',
                 embed_model_name: str = 'rerank',
                 api_key: str = None):
        super().__init__('GLM', embed_url, api_key or lazyllm.config['glm_api_key'], embed_model_name)

    @property
    def type(self):
        return 'ONLINE_RERANK'

    def _encapsulated_data(self, query: str, documents: List[str], top_n: int, **kwargs) -> Dict[str, str]:
        json_data = {
            'query': query,
            'documents': documents,
            'top_n': top_n,
            'return_documents': False,
            'return_raw_scores': True
        }
        if len(kwargs) > 0:
            json_data.update(kwargs)

        return json_data

    def _parse_response(self, response: Dict, input: Union[List, str]) -> List[Tuple]:
        return [(result['index'], result['relevance_score']) for result in response['results']]


class GLMMultiModal(OnlineMultiModalBase):
    def __init__(self, model_name: str, api_key: str = None,
                 base_url: str = 'https://open.bigmodel.cn/api/paas/v4', return_trace: bool = False,
                 **kwargs):
        OnlineMultiModalBase.__init__(self, model_series='GLM', model_name=model_name,
                                      return_trace=return_trace, **kwargs)
        self._client = zhipuai.ZhipuAI(api_key=api_key or lazyllm.config['glm_api_key'], base_url=base_url)


class GLMSTTModule(GLMMultiModal):
    MODEL_NAME = 'glm-asr'

    def __init__(self, model_name: str = None, api_key: str = None, return_trace: bool = False, **kwargs):
        GLMMultiModal.__init__(self, model_name=model_name or GLMSTTModule.MODEL_NAME
                               or lazyllm.config['glm_stt_model_name'], api_key=api_key,
                               return_trace=return_trace, **kwargs)

    def _forward(self, files: List[str] = [], **kwargs):  # noqa B006
        assert len(files) == 1, 'GLMSTTModule only supports one file'
        assert os.path.exists(files[0]), f'File {files[0]} not found'
        transcriptResponse = self._client.audio.transcriptions.create(
            model=self._model_name,
            file=open(files[0], 'rb'),
        )
        return transcriptResponse.text


class GLMTextToImageModule(GLMMultiModal):
    MODEL_NAME = 'cogview-4-250304'

    def __init__(self, model_name: str = None, api_key: str = None, return_trace: bool = False, **kwargs):
        GLMMultiModal.__init__(self, model_name=model_name or GLMTextToImageModule.MODEL_NAME
                               or lazyllm.config['glm_text_to_image_model_name'], api_key=api_key,
                               return_trace=return_trace, **kwargs)

    def _forward(self, input: str = None, n: int = 1, size: str = '1024x1024', **kwargs):
        call_params = {
            'model': self._model_name,
            'prompt': input,
            'n': n,
            'size': size,
            **kwargs
        }
        response = self._client.images.generations(**call_params)
        return encode_query_with_filepaths(None, bytes_to_file([requests.get(result.url).content
                                                                for result in response.data]))<|MERGE_RESOLUTION|>--- conflicted
+++ resolved
@@ -236,12 +236,8 @@
                  api_key: str = None,
                  batch_size: int = 16,
                  **kw):
-<<<<<<< HEAD
-        super().__init__("GLM", embed_url, api_key or lazyllm.config["glm_api_key"], embed_model_name,
+        super().__init__('GLM', embed_url, api_key or lazyllm.config['glm_api_key'], embed_model_name,
                          batch_size=batch_size, **kw)
-=======
-        super().__init__('GLM', embed_url, api_key or lazyllm.config['glm_api_key'], embed_model_name, **kw)
->>>>>>> 6755ffb2
 
 class GLMReranking(OnlineEmbeddingModuleBase):
 
