--- conflicted
+++ resolved
@@ -223,9 +223,5 @@
                  api_key: str = None,
                  batch_size: int = 16,
                  *kw):
-<<<<<<< HEAD
-        super().__init__("OPENAI", embed_url, api_key or lazyllm.config['openai_api_key'], embed_model_name,
-                         batch_size=batch_size, **kw)
-=======
-        super().__init__('OPENAI', embed_url, api_key or lazyllm.config['openai_api_key'], embed_model_name, **kw)
->>>>>>> 6755ffb2
+        super().__init__('OPENAI', embed_url, api_key or lazyllm.config['openai_api_key'], embed_model_name,
+                         batch_size=batch_size, **kw)