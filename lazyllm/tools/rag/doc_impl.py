--- conflicted
+++ resolved
@@ -18,12 +18,7 @@
 from .data_type import DataType
 from .doc_processor import _Processor, DocumentProcessor
 from dataclasses import dataclass
-<<<<<<< HEAD
-=======
-import threading
-import time
 from itertools import repeat
->>>>>>> 47f8cdb6
 
 _transmap = dict(function=FuncNodeTransform, sentencesplitter=SentenceSplitter, llm=LLMParser)
 
