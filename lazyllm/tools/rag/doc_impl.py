--- conflicted
+++ resolved
@@ -43,12 +43,8 @@
                 except Exception as e:
                     LOG.error(f"Both json.loads and ast.literal_eval failed. Error: {e}")
                     raise  # Re-raise the original or a new error
-<<<<<<< HEAD
-        elif isinstance(result, Union[list, dict]):  # Explicitly check if it's already a list
-=======
         # Explicitly check if it's already a list for dense embedding or dict for sparse embedding
         elif isinstance(result, (list, dict)):
->>>>>>> b1c3b87d
             return result
         else:
             # Handle unexpected types by raising an error
