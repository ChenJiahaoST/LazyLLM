--- conflicted
+++ resolved
@@ -274,11 +274,8 @@
             if files:
                 self._dlm.update_kb_group_file_status(ids, DocListManager.Status.working, group=self._kb_group_name)
                 self._add_files(input_files=files, ids=ids, metadatas=metadatas)
-<<<<<<< HEAD
-=======
                 self._dlm.update_kb_group_file_status(ids, DocListManager.Status.success, group=self._kb_group_name)
                 time.sleep(3)
->>>>>>> f55e91a7
                 continue
             time.sleep(10)
 
