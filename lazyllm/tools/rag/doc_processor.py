--- conflicted
+++ resolved
@@ -26,22 +26,13 @@
 
 
 class _Processor:
-<<<<<<< HEAD
     def __init__(self, store: DocumentStore, reader: ReaderBase, node_groups: Dict[str, Dict],
-                 server: bool = False, description: str = "default algorithm"):
-        self._store = store
-        self._reader = reader
-        self._node_groups = node_groups
-        self._server = server
-=======
-    def __init__(self, store: StoreBase, reader: ReaderBase, node_groups: Dict[str, Dict],
                  display_name: Optional[str] = None, description: Optional[str] = None,
                  server: bool = False):
         self._store = store
         self._reader = reader
         self._node_groups = node_groups
         self._display_name = display_name
->>>>>>> c6a0c46b
         self._description = description
 
     def add_doc(self, input_files: List[str], ids: Optional[List[str]] = None,
@@ -233,24 +224,14 @@
             self._inited = True
             LOG.info(f"[DocumentProcessor] init done. feedback {self._feedback_url}, prefix {self._path_prefix}")
 
-<<<<<<< HEAD
         def register_algorithm(self, name: str, store: DocumentStore, reader: ReaderBase,
-                               node_groups: Dict[str, Dict], force_refresh: bool = False,
-                               description: str = "default algorithm"):
-=======
-        def register_algorithm(self, name: str, store: StoreBase, reader: ReaderBase,
                                node_groups: Dict[str, Dict], display_name: Optional[str] = None,
                                description: Optional[str] = None, force_refresh: bool = False):
->>>>>>> c6a0c46b
             self._init_components(server=self._server)
             if name in self._processors and not force_refresh:
                 LOG.warning(f'There is already a processor with the same name {name}!')
                 return
-<<<<<<< HEAD
-            self._processors[name] = _Processor(store, reader, node_groups, description=description)
-=======
             self._processors[name] = _Processor(store, reader, node_groups, display_name, description)
->>>>>>> c6a0c46b
             LOG.info(f'Processor {name} registered!')
 
         def drop_algorithm(self, name: str, clean_db: bool = False) -> None:
@@ -366,12 +347,8 @@
         async def get_algo_list(self) -> None:
             res = []
             for algo_id, processor in self._processors.items():
-<<<<<<< HEAD
-                res.append({"algo_id": algo_id, "description": processor._description})
-=======
                 res.append({"algo_id": algo_id, "display_name": processor._display_name,
                             "description": processor._description})
->>>>>>> c6a0c46b
             return BaseResponse(code=200, msg='success', data=res)
 
         @app.get('/group/info')
@@ -614,12 +591,8 @@
         else:
             getattr(impl, method)(*args, **kwargs)
 
-<<<<<<< HEAD
     def register_algorithm(self, name: str, store: DocumentStore, reader: ReaderBase, node_groups: Dict[str, Dict],
-=======
-    def register_algorithm(self, name: str, store: StoreBase, reader: ReaderBase, node_groups: Dict[str, Dict],
                            display_name: Optional[str] = None, description: Optional[str] = None,
->>>>>>> c6a0c46b
                            force_refresh: bool = False, **kwargs):
         self._dispatch("register_algorithm", name, store, reader, node_groups,
                        display_name, description, force_refresh, **kwargs)
