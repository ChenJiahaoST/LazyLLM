import os
import shutil
import hashlib
import concurrent
from typing import List, Callable, Generator, Dict, Any, Optional, Union, Tuple, Set
from abc import ABC, abstractmethod
from .index_base import IndexBase
from .doc_node import DocNode
from .global_metadata import RAG_DOC_PATH, RAG_DOC_ID
from lazyllm.common import override
from lazyllm.common.queue import sqlite3_check_threadsafety
import sqlalchemy
from sqlalchemy.orm import DeclarativeBase, sessionmaker
from sqlalchemy import Column, select, insert, update, Row
from sqlalchemy.exc import NoResultFound

import pydantic
import sqlite3
from pydantic import BaseModel
from fastapi import UploadFile
from concurrent.futures import ThreadPoolExecutor, as_completed
import json
from filelock import FileLock

import lazyllm
from lazyllm import config

# min(32, (os.cpu_count() or 1) + 4) is the default number of workers for ThreadPoolExecutor
config.add(
    "max_embedding_workers",
    int,
    min(32, (os.cpu_count() or 1) + 4),
    "MAX_EMBEDDING_WORKERS",
)

config.add("default_dlmanager", str, "sqlite", "DEFAULT_DOCLIST_MANAGER")

def gen_docid(file_path: str) -> str:
    return hashlib.sha256(file_path.encode()).hexdigest()


class KBDataBase(DeclarativeBase):
    pass


class KBOperationLogs(KBDataBase):
    __tablename__ = "operation_logs"
    id = Column(sqlalchemy.Integer, primary_key=True, autoincrement=True)
    log = Column(sqlalchemy.Text, nullable=False)
    created_at = Column(sqlalchemy.DateTime, default=sqlalchemy.func.now(), nullable=False)


DocPartRow = Row
class KBDocument(KBDataBase):
    __tablename__ = "documents"

    doc_id = Column(sqlalchemy.Text, primary_key=True)
    filename = Column(sqlalchemy.Text, nullable=False, index=True)
    path = Column(sqlalchemy.Text, nullable=False)
    created_at = Column(sqlalchemy.DateTime, default=sqlalchemy.func.now(), nullable=False)
    last_updated = Column(sqlalchemy.DateTime, default=sqlalchemy.func.now(), onupdate=sqlalchemy.func.now())
    meta = Column(sqlalchemy.Text, nullable=True)
    status = Column(sqlalchemy.Text, nullable=False, index=True)
    count = Column(sqlalchemy.Integer, default=0)

class KBGroup(KBDataBase):
    __tablename__ = "document_groups"

    group_id = Column(sqlalchemy.Integer, primary_key=True, autoincrement=True)
    group_name = Column(sqlalchemy.String, nullable=False, unique=True)

GroupDocPartRow = Row
class KBGroupDocuments(KBDataBase):
    __tablename__ = "kb_group_documents"

    id = Column(sqlalchemy.Integer, primary_key=True, autoincrement=True)
    doc_id = Column(sqlalchemy.String, sqlalchemy.ForeignKey("documents.doc_id"), nullable=False)
    group_name = Column(sqlalchemy.String, sqlalchemy.ForeignKey("document_groups.group_name"), nullable=False)
    status = Column(sqlalchemy.Text, nullable=True)
    log = Column(sqlalchemy.Text, nullable=True)
    need_reparse = Column(sqlalchemy.Boolean, default=False, nullable=False)
    # unique constraint
    __table_args__ = (sqlalchemy.UniqueConstraint('doc_id', 'group_name', name='uq_doc_to_group'),)


class DocPathParsingResult(BaseModel):
    doc_id: str
    success: bool
    msg: str
    is_new: bool = False

class DocListManager(ABC):
    DEFAULT_GROUP_NAME = '__default__'
    __pool__ = dict()

    class Status:
        all = 'all'
        waiting = 'waiting'
        working = 'working'
        success = 'success'
        failed = 'failed'
        deleting = 'deleting'
        deleted = 'deleted'

    def __init__(self, path, name):
        self._path = path
        self._name = name
        self._id = hashlib.sha256(f'{name}@+@{path}'.encode()).hexdigest()
        if not os.path.isabs(path):
            raise ValueError(f"path [{path}] is not an absolute path")

    def __new__(cls, *args, **kw):
        if cls is not DocListManager:
            return super().__new__(cls)
        return super().__new__(__class__.__pool__[config['default_dlmanager']])

    def init_tables(self) -> 'DocListManager':
        if not self.table_inited():
            self._init_tables()
            self.add_kb_group(DocListManager.DEFAULT_GROUP_NAME)

        files_list = []
        for root, _, files in os.walk(self._path):
            files = [os.path.join(root, file_path) for file_path in files]
            files_list.extend(files)
        self.add_files(files_list, status=DocListManager.Status.success)
        return self

    def delete_files(self, file_ids: List[str]) -> List[DocPartRow]:
        document_list = self.update_file_status(file_ids, DocListManager.Status.deleting)
        self.update_kb_group(cond_file_ids=file_ids, new_status=DocListManager.Status.deleting)
        return document_list

    @abstractmethod
    def table_inited(self): pass

    @abstractmethod
    def _init_tables(self): pass

    @abstractmethod
    def validate_paths(self, paths: List[str]) -> Tuple[bool, str, List[bool]]: pass

    @abstractmethod
    def update_need_reparsing(self, doc_id: str, need_reparse: bool): pass

    @abstractmethod
    def list_files(self, limit: Optional[int] = None, details: bool = False,
                   status: Union[str, List[str]] = Status.all,
                   exclude_status: Optional[Union[str, List[str]]] = None): pass

    @abstractmethod
    def list_all_kb_group(self): pass

    @abstractmethod
    def add_kb_group(self, name): pass

    @abstractmethod
    def list_kb_group_files(self, group: str = None, limit: Optional[int] = None, details: bool = False,
                            status: Union[str, List[str]] = Status.all,
                            exclude_status: Optional[Union[str, List[str]]] = None,
                            upload_status: Union[str, List[str]] = Status.all,
                            exclude_upload_status: Optional[Union[str, List[str]]] = None,
                            need_reparse: Optional[bool] = False): pass

    def add_files(
        self,
        files: List[str],
        metadatas: Optional[List[Dict[str, Any]]] = None,
        status: Optional[str] = Status.waiting,
        batch_size: int = 64,
    ) -> List[DocPartRow]:
        documents = self._add_files(files, metadatas, status, batch_size)
        if documents:
            self.add_files_to_kb_group([doc.doc_id for doc in documents], group=DocListManager.DEFAULT_GROUP_NAME)
        return documents

    @abstractmethod
    def _add_files(self, files: List[str], metadatas: Optional[List] = None,
                   status: Optional[str] = Status.waiting, batch_size: int = 64) -> List[DocPartRow]: pass

    @abstractmethod
    def delete_obsolete_files(self): pass

    @abstractmethod
    def get_docs_need_reparse(self, group: Optional[str] = None) -> List[KBDocument]: pass

    @abstractmethod
    def get_existing_paths_by_pattern(self, file_path: str) -> List[str]: pass

    @abstractmethod
    def update_file_message(self, fileid: str, **kw): pass

    @abstractmethod
    def update_file_status(self, file_ids: List[str], status: str,
                           cond_status_list: Union[None, List[str]] = None) -> List[DocPartRow]: pass

    @abstractmethod
    def add_files_to_kb_group(self, file_ids: List[str], group: str): pass

    @abstractmethod
    def delete_files_from_kb_group(self, file_ids: List[str], group: str): pass

    @abstractmethod
    def get_file_status(self, fileid: str): pass

    @abstractmethod
<<<<<<< HEAD
    def update_kb_group(self, cond_file_ids: List[str], cond_group: Optional[str] = None,
                        cond_status_list: Optional[List[str]] = None, new_status: Optional[str] = None,
                        new_need_reparse: Optional[bool] = None) -> List[GroupDocPartRow]: pass
=======
    def update_kb_group_file_status(self, file_ids: Union[str, List[str]],
                                    status: str, group: Optional[str] = None): pass
    
    @abstractmethod
    def get_kb_group_file_status(self, group: str, file_id: str): pass
>>>>>>> bf8b8989

    @abstractmethod
    def release(self): pass


class SqliteDocListManager(DocListManager):
    def __init__(self, path, name):
        super().__init__(path, name)
        root_dir = os.path.expanduser(os.path.join(config['home'], '.dbs'))
        os.makedirs(root_dir, exist_ok=True)
        self._db_path = os.path.join(root_dir, f'.lazyllm_dlmanager.{self._id}.db')
        self._db_lock = FileLock(self._db_path + '.lock')
        # ensure that this connection is not used in another thread when sqlite3 is not threadsafe
        self._check_same_thread = not sqlite3_check_threadsafety()
        self._engine = sqlalchemy.create_engine(
            f"sqlite:///{self._db_path}?check_same_thread={self._check_same_thread}"
        )
        self._Session = sessionmaker(bind=self._engine)

    def _init_tables(self):
        KBDataBase.metadata.create_all(bind=self._engine)

    def table_inited(self):
        with self._db_lock, sqlite3.connect(self._db_path, check_same_thread=self._check_same_thread) as conn:
            cursor = conn.execute("SELECT name FROM sqlite_master WHERE type='table' AND name='documents'")
            return cursor.fetchone() is not None

    @staticmethod
    def get_status_cond_and_params(status: Union[str, List[str]],
                                   exclude_status: Optional[Union[str, List[str]]] = None,
                                   prefix: str = None):
        conds, params = [], []
        prefix = f'{prefix}.' if prefix else ''
        if isinstance(status, str):
            if status != DocListManager.Status.all:
                conds.append(f'{prefix}status = ?')
                params.append(status)
        elif isinstance(status, (tuple, list)):
            conds.append(f'{prefix}status IN ({",".join("?" * len(status))})')
            params.extend(status)

        if isinstance(exclude_status, str):
            assert exclude_status != DocListManager.Status.all, 'Invalid status provided'
            conds.append(f'{prefix}status != ?')
            params.append(exclude_status)
        elif isinstance(exclude_status, (tuple, list)):
            conds.append(f'{prefix}status NOT IN ({",".join("?" * len(exclude_status))})')
            params.extend(exclude_status)

        return ' AND '.join(conds), params

    def validate_paths(self, paths: List[str]) -> Tuple[bool, str, List[bool]]:
        # check and return: success, msg, path_is_new for each path
        unsafe_staus_set = set([DocListManager.Status.working, DocListManager.Status.waiting])
        paths_is_new = [True] * len(paths)
        doc_ids = [gen_docid(path) for path in paths]
        doc_id_to_path = {doc_id: path for doc_id, path in zip(doc_ids, paths)}
        found_doc_ids = []
        found_doc_group_rows = []
        with self._db_lock, self._Session() as session:
            rows = session.execute(
                select(KBDocument.doc_id).where(KBDocument.doc_id.in_(doc_ids))
            ).fetchall()
            if len(rows) == 0:
                return True, "Success", paths_is_new
            found_doc_ids = [row.doc_id for row in rows]
            found_doc_group_rows = session.execute(
                select(KBGroupDocuments.doc_id, KBGroupDocuments.need_reparse, KBGroupDocuments.status)
                .where(KBGroupDocuments.doc_id.in_(found_doc_ids))).fetchall()

        for doc_group_record in found_doc_group_rows:
            if doc_group_record.need_reparse:
                msg = f"Failed: {doc_id_to_path[doc_group_record.doc_id]} lasttime reparsing has not been finished"
                return False, msg, None
            if doc_group_record.status in unsafe_staus_set:
                return False, f"Failed: {doc_id_to_path[doc_group_record.doc_id]} is being parsed by kbgroup", None
        found_doc_ids = set(found_doc_ids)
        for i in range(len(paths)):
            cur_doc_id = doc_ids[i]
            if cur_doc_id in found_doc_ids:
                paths_is_new[i] = False
        return True, "Success", paths_is_new

    def update_need_reparsing(self, doc_id: str, need_reparse: bool):
        with self._db_lock, self._Session() as session:
            session.execute(update(KBGroupDocuments).where(
                KBGroupDocuments.doc_id == doc_id).values(need_reparse=need_reparse))
            session.commit()

    def list_files(self, limit: Optional[int] = None, details: bool = False,
                   status: Union[str, List[str]] = DocListManager.Status.all,
                   exclude_status: Optional[Union[str, List[str]]] = None):
        query = "SELECT * FROM documents"
        params = []
        status_cond, status_params = self.get_status_cond_and_params(status, exclude_status, prefix=None)
        if status_cond:
            query += f' WHERE {status_cond}'
            params.extend(status_params)
        if limit:
            query += " LIMIT ?"
            params.append(limit)
        with self._db_lock, sqlite3.connect(self._db_path, check_same_thread=self._check_same_thread) as conn:
            cursor = conn.execute(query, params)
            return cursor.fetchall() if details else [row[0] for row in cursor]

    def list_all_kb_group(self):
        with self._db_lock, sqlite3.connect(self._db_path, check_same_thread=self._check_same_thread) as conn:
            cursor = conn.execute("SELECT group_name FROM document_groups")
            return [row[0] for row in cursor]

    def add_kb_group(self, name):
        with self._db_lock, sqlite3.connect(self._db_path, check_same_thread=self._check_same_thread) as conn:
            conn.execute('INSERT OR IGNORE INTO document_groups (group_name) VALUES (?)', (name,))
            conn.commit()

    def list_kb_group_files(self, group: str = None, limit: Optional[int] = None, details: bool = False,
                            status: Union[str, List[str]] = DocListManager.Status.all,
                            exclude_status: Optional[Union[str, List[str]]] = None,
                            upload_status: Union[str, List[str]] = DocListManager.Status.all,
                            exclude_upload_status: Optional[Union[str, List[str]]] = None,
                            need_reparse: Optional[bool] = None):
        query = """
            SELECT documents.doc_id, documents.path, documents.status, documents.meta,
                   kb_group_documents.group_name, kb_group_documents.status, kb_group_documents.log
            FROM kb_group_documents
            JOIN documents ON kb_group_documents.doc_id = documents.doc_id
        """
        conds, params = [], []
        if group:
            conds.append('kb_group_documents.group_name = ?')
            params.append(group)

        if need_reparse is not None:
            conds.append('kb_group_documents.need_reparse = ?')
            params.append(int(need_reparse))

        status_cond, status_params = self.get_status_cond_and_params(status, exclude_status, prefix='kb_group_documents')
        if status_cond:
            conds.append(status_cond)
            params.extend(status_params)

        status_cond, status_params = self.get_status_cond_and_params(
            upload_status, exclude_upload_status, prefix='documents')
        if status_cond:
            conds.append(status_cond)
            params.extend(status_params)

        if conds: query += ' WHERE ' + ' AND '.join(conds)

        if limit:
            query += ' LIMIT ?'
            params.append(limit)

        with self._db_lock, sqlite3.connect(self._db_path, check_same_thread=self._check_same_thread) as conn:
            cursor = conn.execute(query, params)
            rows = cursor.fetchall()

        if not details: return [row[:2] for row in rows]
        return rows

    def delete_obsolete_files(self):
        with self._db_lock, self._Session() as session:
            docs_to_delete = (
                session.query(KBDocument)
                .filter(KBDocument.status == DocListManager.Status.deleting, KBDocument.count == 0)
                .all()
            )
            for doc in docs_to_delete:
                session.delete(doc)
                log = KBOperationLogs(log=f"Delete obsolete file: {doc.doc_id}")
                session.add(log)
            session.commit()

    def _add_files(self, files: List[str], metadatas: Optional[List[Dict[str, Any]]] = None,
                   status: Optional[str] = DocListManager.Status.waiting, batch_size: int = 64):
        documents = []

        for i in range(0, len(files), batch_size):
            batch_files = files[i:i + batch_size]
            batch_metadatas = metadatas[i:i + batch_size] if metadatas else None
            vals = []

            for i, file_path in enumerate(batch_files):
                doc_id = gen_docid(file_path)

                metadata = batch_metadatas[i].copy() if batch_metadatas else {}
                metadata.setdefault(RAG_DOC_ID, doc_id)
                metadata.setdefault(RAG_DOC_PATH, file_path)

                vals.append(
                    {
                        KBDocument.doc_id.name: doc_id,
                        KBDocument.filename.name: os.path.basename(file_path),
                        KBDocument.path.name: file_path,
                        KBDocument.meta.name: json.dumps(metadata),
                        KBDocument.status.name: status,
                        KBDocument.count.name: 0,
                    }
                )
            with self._db_lock, self._Session() as session:
                rows = session.execute(
                    insert(KBDocument)
                    .values(vals)
                    .prefix_with('OR IGNORE')
                    .returning(KBDocument.doc_id, KBDocument.path)
                ).fetchall()
                session.commit()
                documents.extend(rows)
        return documents

    def get_docs_need_reparse(self, group: str) -> List[KBDocument]:
        with self._db_lock, self._Session() as session:
            filter_status_list = [DocListManager.Status.success, DocListManager.Status.failed]
            documents = (
                session.query(KBDocument).join(KBGroupDocuments, KBDocument.doc_id == KBGroupDocuments.doc_id)
                .filter(KBGroupDocuments.need_reparse.is_(True),
                        KBGroupDocuments.group_name == group,
                        KBGroupDocuments.status.in_(filter_status_list)).all())
            return documents
        return []

    def get_existing_paths_by_pattern(self, pattern: str) -> List[str]:
        exist_paths = []
        with self._db_lock, self._Session() as session:
            docs = session.query(KBDocument).filter(KBDocument.path.like(pattern)).all()
            exist_paths = [doc.path for doc in docs]
        return exist_paths

    # TODO(wangzhihong): set to metadatas and enable this function
    def update_file_message(self, fileid: str, **kw):
        set_clause = ", ".join([f"{k} = ?" for k in kw.keys()])
        params = list(kw.values()) + [fileid]
        with self._db_lock, sqlite3.connect(self._db_path, check_same_thread=self._check_same_thread) as conn:
            conn.execute(f"UPDATE documents SET {set_clause} WHERE doc_id = ?", params)
            conn.commit()

    def update_file_status(self, file_ids: List[str], status: str,
                           cond_status_list: Union[None, List[str]] = None) -> List[DocPartRow]:
        rows = []
        if cond_status_list is None:
            sql_cond = KBDocument.doc_id.in_(file_ids)
        else:
            sql_cond = sqlalchemy.and_(KBDocument.status.in_(cond_status_list), KBDocument.doc_id.in_(file_ids))
        with self._db_lock, self._Session() as session:
            stmt = (
                update(KBDocument)
                .where(sql_cond)
                .values(status=status)
                .returning(KBDocument.doc_id, KBDocument.path)
            )
            rows = session.execute(stmt).fetchall()
            session.commit()
        return rows

    def add_files_to_kb_group(self, file_ids: List[str], group: str):
        with self._db_lock, self._Session() as session:
            vals = []
            for doc_id in file_ids:
                vals = {
                    KBGroupDocuments.doc_id.name: doc_id,
                    KBGroupDocuments.group_name.name: group,
                    KBGroupDocuments.status.name: DocListManager.Status.waiting,
                }
                rows = session.execute(
                    insert(KBGroupDocuments).values(vals).prefix_with('OR IGNORE').returning(KBGroupDocuments.doc_id)
                ).fetchall()
                session.commit()
                if not rows:
                    continue
                doc = session.query(KBDocument).filter_by(doc_id=rows[0].doc_id).one()
                doc.count += 1
                session.commit()

    def delete_files_from_kb_group(self, file_ids: List[str], group: str):
        with self._db_lock, self._Session() as session:
            for doc_id in file_ids:
                records_to_delete = (
                    session.query(KBGroupDocuments)
                    .filter(KBGroupDocuments.doc_id == doc_id, KBGroupDocuments.group_name == group)
                    .all()
                )
                for record in records_to_delete:
                    session.delete(record)
                session.commit()
                if not records_to_delete:
                    continue
                try:
                    doc = session.query(KBDocument).filter_by(doc_id=records_to_delete[0].doc_id).one()
                    doc.count = max(0, doc.count - 1)
                    session.commit()
                except NoResultFound:
                    lazyllm.LOG.warning(f"No document found for {doc_id}")

    def get_file_status(self, fileid: str):
        with self._db_lock, sqlite3.connect(self._db_path, check_same_thread=self._check_same_thread) as conn:
            cursor = conn.execute("SELECT status FROM documents WHERE doc_id = ?", (fileid,))
        return cursor.fetchone()

<<<<<<< HEAD
    def update_kb_group(self, cond_file_ids: List[str], cond_group: Optional[str] = None,
                        cond_status_list: Optional[List[str]] = None, new_status: Optional[str] = None,
                        new_need_reparse: Optional[bool] = None) -> List[GroupDocPartRow]:
        rows = []
        conds = []
        if not cond_file_ids:
            return rows
        conds.append(KBGroupDocuments.doc_id.in_(cond_file_ids))
        if cond_group is not None:
            conds.append(KBGroupDocuments.group_name == cond_group)
        if cond_status_list:
            conds.append(KBGroupDocuments.status.in_(cond_status_list))

        vals = {}
        if new_status is not None:
            vals[KBGroupDocuments.status.name] = new_status
        if new_need_reparse is not None:
            vals[KBGroupDocuments.need_reparse.name] = new_need_reparse

        if not vals:
            return rows
        with self._db_lock, self._Session() as session:
            stmt = (
                update(KBGroupDocuments)
                .where(sqlalchemy.and_(*conds))
                .values(vals)
                .returning(KBGroupDocuments.doc_id, KBGroupDocuments.group_name, KBGroupDocuments.status)
            )
            rows = session.execute(stmt).fetchall()
            session.commit()
        return rows
=======
    def update_kb_group_file_status(self, file_ids: Union[str, List[str]], status: str, group: Optional[str] = None):
        if isinstance(file_ids, str): file_ids = [file_ids]
        query, params = 'UPDATE kb_group_documents SET status = ? WHERE ', [status]
        if group:
            query += 'group_name = ? AND '
            params.append(group)
        query += f'doc_id IN ({",".join("?" * len(file_ids))})'
        with self._db_lock, sqlite3.connect(self._db_path, check_same_thread=self._check_same_thread) as conn:
            conn.execute(query, (params + file_ids))
            conn.commit()
    
    def get_kb_group_file_status(self, group: str, file_id: str):
        # 构建查询语句和参数
        query = 'SELECT status FROM kb_group_documents WHERE group_name = ? AND doc_id = ?'
        params = [group, file_id]

        # 执行查询
        with self._db_lock, sqlite3.connect(self._db_path, check_same_thread=self._check_same_thread) as conn:
            cursor = conn.execute(query, params)
            result = cursor.fetchone()  # 获取查询结果的第一行

        # 提取查询结果
        return result[0] if result else None
>>>>>>> bf8b8989

    def release(self):
        with self._db_lock, sqlite3.connect(self._db_path, check_same_thread=self._check_same_thread) as conn:
            conn.execute('delete from documents')
            conn.execute('delete from document_groups')
            conn.execute('delete from kb_group_documents')
            conn.execute('delete from operation_logs')
            conn.commit()

    def __reduce__(self):
        return (__class__, (self._path, self._name))


DocListManager.__pool__ = dict(sqlite=SqliteDocListManager)


class BaseResponse(BaseModel):
    code: int = pydantic.Field(200, description="API status code")
    msg: str = pydantic.Field("success", description="API status message")
    data: Any = pydantic.Field(None, description="API data")

    class Config:
        json_schema_extra = {
            "example": {
                "code": 200,
                "msg": "success",
            }
        }


def run_in_thread_pool(
    func: Callable,
    params: List[Dict] = [],
) -> Generator:
    tasks = []
    with ThreadPoolExecutor() as pool:
        for kwargs in params:
            thread = pool.submit(func, **kwargs)
            tasks.append(thread)

        for obj in as_completed(tasks):
            yield obj.result()


Default_Suport_File_Types = [".docx", ".pdf", ".txt", ".json"]


def _save_file(_file: UploadFile, _file_path: str):
    file_content = _file.file.read()
    with open(_file_path, "wb") as f:
        f.write(file_content)


def _convert_path_to_underscores(file_path: str) -> str:
    return file_path.replace("/", "_").replace("\\", "_")


def _save_file_to_cache(
    file: UploadFile, cache_dir: str, suport_file_types: List[str]
) -> list:
    to_file_path = os.path.join(cache_dir, file.filename)

    sub_result_list_real_name = []
    if file.filename.endswith(".tar"):

        def unpack_archive(tar_file_path: str, extract_folder_path: str):
            import tarfile

            out_file_names = []
            try:
                with tarfile.open(tar_file_path, "r") as tar:
                    file_info_list = tar.getmembers()
                    for file_info in list(file_info_list):
                        file_extension = os.path.splitext(file_info.name)[-1]
                        if file_extension in suport_file_types:
                            tar.extract(file_info.name, path=extract_folder_path)
                            out_file_names.append(file_info.name)
            except tarfile.TarError as e:
                lazyllm.LOG.error(f"untar error: {e}")
                raise e

            return out_file_names

        _save_file(file, to_file_path)
        out_file_names = unpack_archive(to_file_path, cache_dir)
        sub_result_list_real_name.extend(out_file_names)
        os.remove(to_file_path)
    else:
        file_extension = os.path.splitext(file.filename)[-1]
        if file_extension in suport_file_types:
            if not os.path.exists(to_file_path):
                _save_file(file, to_file_path)
            sub_result_list_real_name.append(file.filename)
    return sub_result_list_real_name


def save_files_in_threads(
    files: List[UploadFile],
    override: bool,
    source_path,
    suport_file_types: List[str] = Default_Suport_File_Types,
):
    real_dir = source_path
    cache_dir = os.path.join(source_path, "cache")

    if os.path.exists(cache_dir):
        shutil.rmtree(cache_dir)

    for dir in [real_dir, cache_dir]:
        if not os.path.exists(dir):
            os.makedirs(dir)

    param_list = [
        {"file": file, "cache_dir": cache_dir, "suport_file_types": suport_file_types}
        for file in files
    ]

    result_list = []
    for result in run_in_thread_pool(_save_file_to_cache, params=param_list):
        result_list.extend(result)

    already_exist_files = []
    new_add_files = []
    overwritten_files = []

    for file_name in result_list:
        real_file_path = os.path.join(real_dir, _convert_path_to_underscores(file_name))
        cache_file_path = os.path.join(cache_dir, file_name)

        if os.path.exists(real_file_path):
            if not override:
                already_exist_files.append(file_name)
            else:
                os.rename(cache_file_path, real_file_path)
                overwritten_files.append(file_name)
        else:
            os.rename(cache_file_path, real_file_path)
            new_add_files.append(file_name)

    if os.path.exists(cache_dir):
        shutil.rmtree(cache_dir)
    return (already_exist_files, new_add_files, overwritten_files)

# returns a list of modified nodes
def parallel_do_embedding(embed: Dict[str, Callable], group_embed_keys: Dict[str, Set[str]], 
                          nodes: List[DocNode]) -> List[DocNode]:
    modified_nodes = []
    with ThreadPoolExecutor(config["max_embedding_workers"]) as executor:
        futures = []
        for node in nodes:
            embed_keys = group_embed_keys.get(node._group)
            if not embed_keys:
                continue
            miss_keys = node.has_missing_embedding(embed_keys)
            if not miss_keys:
                continue
            modified_nodes.append(node)
            for k in miss_keys:
                with node._lock:
                    if node.has_missing_embedding(k):
                        future = executor.submit(node.do_embedding, {k: embed[k]}) \
                            if k not in node._embedding_state else executor.submit(node.check_embedding_state, k)
                        node._embedding_state.add(k)
                        futures.append(future)
        if len(futures) > 0:
            for future in concurrent.futures.as_completed(futures):
                future.result()
    return modified_nodes

class _FileNodeIndex(IndexBase):
    def __init__(self):
        self._file_node_map = {}  # Dict[path, Dict[uid, DocNode]]

    @override
    def update(self, nodes: List[DocNode]) -> None:
        for node in nodes:
            path = node.global_metadata.get(RAG_DOC_PATH)
            if path:
                self._file_node_map.setdefault(path, {}).setdefault(node._uid, node)

    @override
    def remove(self, uids: List[str], group_name: Optional[str] = None) -> None:
        for path in list(self._file_node_map.keys()):
            uid2node = self._file_node_map[path]
            for uid in uids:
                uid2node.pop(uid, None)
            if not uid2node:
                del self._file_node_map[path]

    @override
    def query(self, files: List[str]) -> List[DocNode]:
        ret = []
        for file in files:
            nodes = self._file_node_map.get(file)
            if nodes:
                ret.extend(list(nodes.values()))
        return ret

def generic_process_filters(nodes: List[DocNode], filters: Dict[str, Union[str, int, List, Set]]) -> List[DocNode]:
    res = []
    for node in nodes:
        for name, candidates in filters.items():
            value = node.global_metadata.get(name)
            if (not isinstance(candidates, list)) and (not isinstance(candidates, set)):
                if value != candidates:
                    break
            elif (not value) or (value not in candidates):
                break
        else:
            res.append(node)
    return res

def sparse2normal(embedding: Union[Dict[int, float], List[Tuple[int, float]]], dim: int) -> List[float]:
    if not embedding:
        return []

    new_embedding = [0] * dim
    if isinstance(embedding, dict):
        for idx, val in embedding.items():
            new_embedding[int(idx)] = val
    elif isinstance(embedding, list) and isinstance(embedding[0], tuple):
        for pair in embedding:
            new_embedding[int(pair[0])] = pair[1]
    else:
        raise TypeError(f'unsupported embedding datatype `{type(embedding[0])}`')

    return new_embedding

def is_sparse(embedding: Union[Dict[int, float], List[Tuple[int, float]], List[float]]) -> bool:
    if isinstance(embedding, dict):
        return True

    if not isinstance(embedding, list):
        raise TypeError(f'unsupported embedding type `{type(embedding)}`')

    if len(embedding) == 0:
        raise ValueError('empty embedding type is not determined.')

    if isinstance(embedding[0], tuple):
        return True

    if isinstance(embedding[0], float) or isinstance(embedding[0], int):
        return False

    raise TypeError(f'unsupported embedding type `{type(embedding[0])}`')<|MERGE_RESOLUTION|>--- conflicted
+++ resolved
@@ -204,17 +204,9 @@
     def get_file_status(self, fileid: str): pass
 
     @abstractmethod
-<<<<<<< HEAD
     def update_kb_group(self, cond_file_ids: List[str], cond_group: Optional[str] = None,
                         cond_status_list: Optional[List[str]] = None, new_status: Optional[str] = None,
                         new_need_reparse: Optional[bool] = None) -> List[GroupDocPartRow]: pass
-=======
-    def update_kb_group_file_status(self, file_ids: Union[str, List[str]],
-                                    status: str, group: Optional[str] = None): pass
-    
-    @abstractmethod
-    def get_kb_group_file_status(self, group: str, file_id: str): pass
->>>>>>> bf8b8989
 
     @abstractmethod
     def release(self): pass
@@ -513,7 +505,6 @@
             cursor = conn.execute("SELECT status FROM documents WHERE doc_id = ?", (fileid,))
         return cursor.fetchone()
 
-<<<<<<< HEAD
     def update_kb_group(self, cond_file_ids: List[str], cond_group: Optional[str] = None,
                         cond_status_list: Optional[List[str]] = None, new_status: Optional[str] = None,
                         new_need_reparse: Optional[bool] = None) -> List[GroupDocPartRow]:
@@ -545,31 +536,6 @@
             rows = session.execute(stmt).fetchall()
             session.commit()
         return rows
-=======
-    def update_kb_group_file_status(self, file_ids: Union[str, List[str]], status: str, group: Optional[str] = None):
-        if isinstance(file_ids, str): file_ids = [file_ids]
-        query, params = 'UPDATE kb_group_documents SET status = ? WHERE ', [status]
-        if group:
-            query += 'group_name = ? AND '
-            params.append(group)
-        query += f'doc_id IN ({",".join("?" * len(file_ids))})'
-        with self._db_lock, sqlite3.connect(self._db_path, check_same_thread=self._check_same_thread) as conn:
-            conn.execute(query, (params + file_ids))
-            conn.commit()
-    
-    def get_kb_group_file_status(self, group: str, file_id: str):
-        # 构建查询语句和参数
-        query = 'SELECT status FROM kb_group_documents WHERE group_name = ? AND doc_id = ?'
-        params = [group, file_id]
-
-        # 执行查询
-        with self._db_lock, sqlite3.connect(self._db_path, check_same_thread=self._check_same_thread) as conn:
-            cursor = conn.execute(query, params)
-            result = cursor.fetchone()  # 获取查询结果的第一行
-
-        # 提取查询结果
-        return result[0] if result else None
->>>>>>> bf8b8989
 
     def release(self):
         with self._db_lock, sqlite3.connect(self._db_path, check_same_thread=self._check_same_thread) as conn:
