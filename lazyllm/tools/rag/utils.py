--- conflicted
+++ resolved
@@ -846,10 +846,9 @@
 # returns a list of modified nodes
 def parallel_do_embedding(embed: Dict[str, Callable], embed_keys: Optional[Union[List[str], Set[str]]],  # noqa: C901
                           nodes: List[DocNode], group_embed_keys: Dict[str, List[str]] = None) -> List[DocNode]:
-<<<<<<< HEAD
     if not nodes: return []
 
-    max_workers = config["max_embedding_workers"]
+    max_workers = config['max_embedding_workers']
 
     tasks_by_key: Dict[str, List[DocNode]] = defaultdict(list)
     modified_nodes: List[DocNode] = []
@@ -863,7 +862,7 @@
         modified_nodes.append(node)
         for k in miss:
             tasks_by_key[k].append(node)
-            if hasattr(node, "_embedding_state"):
+            if hasattr(node, '_embedding_state'):
                 node._embedding_state.add(k)
 
     if not tasks_by_key:
@@ -898,7 +897,7 @@
         except Exception as e:
             lazyllm.LOG.error(f'[LazyLLM - parallel_do_embedding][{k}] error: {e}')
             for n in knodes:
-                if hasattr(n, "_embedding_state") and k in n._embedding_state:
+                if hasattr(n, '_embedding_state') and k in n._embedding_state:
                     with n._lock:
                         n._embedding_state.remove(k)
             raise e
@@ -907,30 +906,6 @@
         futs = [ex.submit(_process_key, k, k_nodes) for k, k_nodes in tasks_by_key.items()]
         for fut in as_completed(futs):
             fut.result()
-=======
-    modified_nodes = []
-    with ThreadPoolExecutor(config['max_embedding_workers']) as executor:
-        futures = []
-        for node in nodes:
-            if group_embed_keys:
-                embed_keys = group_embed_keys.get(node._group)
-                if not embed_keys:
-                    continue
-            miss_keys = node.has_missing_embedding(embed_keys)
-            if not miss_keys:
-                continue
-            modified_nodes.append(node)
-            for k in miss_keys:
-                with node._lock:
-                    if node.has_missing_embedding(k):
-                        future = executor.submit(node.do_embedding, {k: embed[k]}) \
-                            if k not in node._embedding_state else executor.submit(node.check_embedding_state, k)
-                        node._embedding_state.add(k)
-                        futures.append(future)
-        if len(futures) > 0:
-            for future in concurrent.futures.as_completed(futures):
-                future.result()
->>>>>>> 6755ffb2
     return modified_nodes
 
 class _FileNodeIndex(IndexBase):
