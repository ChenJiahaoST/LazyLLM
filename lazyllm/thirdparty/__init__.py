import importlib
import pkg_resources
from lazyllm.common import LOG
import os

package_name_map = {
    'huggingface_hub': 'huggingface-hub',
    'jwt': 'PyJWT',
    'rank_bm25': 'rank-bm25',
    'faiss': 'faiss-cpu',
    'flash_attn': 'flash-attn',
    'sklearn': 'scikit-learn',
    'volcenginesdkarkruntime': 'volcengine-python-sdk[ark]',
}

requirements = {}

def check_packages(names):
    assert isinstance(names, list)
    missing_pack = []
    for name in names:
        try:
            pkg_resources.get_distribution(name)
        except pkg_resources.DistributionNotFound:
            missing_pack.append(name)
    if len(missing_pack) > 0:
        packs = get_pip_install_cmd(missing_pack)
        if packs:
            LOG.warning(f'Some packages not found, please install it by \'pip install {packs}\'')
        else:
            # should not be here.
            LOG.warning('Some packages not found: ' + " ".join(missing_pack))

def get_pip_install_cmd(names):
    if len(requirements) == 0:
        prep_req_dict()
    install_parts = []
    for name in names:
        if name in package_name_map:
            name = package_name_map[name]
        install_parts.append("\"" + name + requirements[name] + "\"")
    if len(install_parts) > 0:
        return "pip install " + " ".join(install_parts)
    return None


def prep_req_dict():
    req_file_path = os.path.abspath(__file__).replace("lazyllm/thirdparty/__init__.py", "requirements.full.txt")
    try:
        with open(req_file_path, 'r') as req_f:
            lines = req_f.readlines()
        lines = [line.strip() for line in lines]
        for line in lines:
            req_parts = line.split('>=')
            if len(req_parts) == 2:
                requirements[req_parts[0]] = '>=' + req_parts[1]
    except FileNotFoundError:
        LOG.error("requirements.full.txt missing. Cannot generate pip install command.")


class PackageWrapper(object):
    def __init__(self, key, package=None) -> None:
        self._Wrapper__key = key
        self._Wrapper__package = package

    def __getattribute__(self, __name):
        if __name in ('_Wrapper__key', '_Wrapper__package'):
            return super(__class__, self).__getattribute__(__name)
        try:
            return getattr(importlib.import_module(
                self._Wrapper__key, package=self._Wrapper__package), __name)
        except (ImportError, ModuleNotFoundError):
            pip_cmd = get_pip_install_cmd([self._Wrapper__key])
            if pip_cmd:
                err_msg = f'Cannot import module {self._Wrapper__key}, please install it by {pip_cmd}'
            else:
                err_msg = f'Cannot import module {self._Wrapper__key}'
            raise ImportError(err_msg)

    def __setattr__(self, __name, __value):
        if __name in ('_Wrapper__key', '_Wrapper__package'):
            return super(__class__, self).__setattr__(__name, __value)
        setattr(importlib.import_module(
            self._Wrapper__key, package=self._Wrapper__package), __name, __value)

modules = ['redis', 'huggingface_hub', 'jieba', 'modelscope', 'pandas', 'jwt', 'rank_bm25', 'redisvl', 'datasets',
           'deepspeed', 'fire', 'numpy', 'peft', 'torch', 'transformers', 'faiss', 'flash_attn', 'google',
           'lightllm', 'vllm', 'ChatTTS', 'wandb', 'funasr', 'sklearn', 'torchvision', 'scipy', 'pymilvus',
           'sentence_transformers', 'gradio', 'chromadb', 'nltk', 'PIL', 'httpx', 'bm25s', 'kubernetes', 'pymongo',
           'rapidfuzz', 'FlagEmbedding', 'mcp', 'diffusers', 'pypdf', 'pptx', 'html2text', 'ebooklib', 'docx2txt',
<<<<<<< HEAD
           'zlib', 'struct', 'olefile', 'spacy', 'tarfile', 'boto3', 'botocore', 'paddleocr', 'opensearchpy']
=======
           'zlib', 'struct', 'olefile', 'spacy', 'tarfile', 'boto3', 'botocore', 'paddleocr', 'volcenginesdkarkruntime',
           'zhipuai', 'dashscope']
>>>>>>> de0cb178
for m in modules:
    vars()[m] = PackageWrapper(m)<|MERGE_RESOLUTION|>--- conflicted
+++ resolved
@@ -88,11 +88,7 @@
            'lightllm', 'vllm', 'ChatTTS', 'wandb', 'funasr', 'sklearn', 'torchvision', 'scipy', 'pymilvus',
            'sentence_transformers', 'gradio', 'chromadb', 'nltk', 'PIL', 'httpx', 'bm25s', 'kubernetes', 'pymongo',
            'rapidfuzz', 'FlagEmbedding', 'mcp', 'diffusers', 'pypdf', 'pptx', 'html2text', 'ebooklib', 'docx2txt',
-<<<<<<< HEAD
-           'zlib', 'struct', 'olefile', 'spacy', 'tarfile', 'boto3', 'botocore', 'paddleocr', 'opensearchpy']
-=======
            'zlib', 'struct', 'olefile', 'spacy', 'tarfile', 'boto3', 'botocore', 'paddleocr', 'volcenginesdkarkruntime',
-           'zhipuai', 'dashscope']
->>>>>>> de0cb178
+           'zhipuai', 'dashscope', 'opensearchpy']
 for m in modules:
     vars()[m] = PackageWrapper(m)